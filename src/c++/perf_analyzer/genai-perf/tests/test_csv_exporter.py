# Copyright 2024, NVIDIA CORPORATION & AFFILIATES. All rights reserved.
#
# Redistribution and use in source and binary forms, with or without
# modification, are permitted provided that the following conditions
# are met:
#  * Redistributions of source code must retain the above copyright
#    notice, this list of conditions and the following disclaimer.
#  * Redistributions in binary form must reproduce the above copyright
#    notice, this list of conditions and the following disclaimer in the
#    documentation and/or other materials provided with the distribution.
#  * Neither the name of NVIDIA CORPORATION nor the names of its
#    contributors may be used to endorse or promote products derived
#    from this software without specific prior written permission.
#
# THIS SOFTWARE IS PROVIDED BY THE COPYRIGHT HOLDERS ``AS IS'' AND ANY
# EXPRESS OR IMPLIED WARRANTIES, INCLUDING, BUT NOT LIMITED TO, THE
# IMPLIED WARRANTIES OF MERCHANTABILITY AND FITNESS FOR A PARTICULAR
# PURPOSE ARE DISCLAIMED.  IN NO EVENT SHALL THE COPYRIGHT OWNER OR
# CONTRIBUTORS BE LIABLE FOR ANY DIRECT, INDIRECT, INCIDENTAL, SPECIAL,
# EXEMPLARY, OR CONSEQUENTIAL DAMAGES (INCLUDING, BUT NOT LIMITED TO,
# PROCUREMENT OF SUBSTITUTE GOODS OR SERVICES; LOSS OF USE, DATA, OR
# PROFITS; OR BUSINESS INTERRUPTION) HOWEVER CAUSED AND ON ANY THEORY
# OF LIABILITY, WHETHER IN CONTRACT, STRICT LIABILITY, OR TORT
# (INCLUDING NEGLIGENCE OR OTHERWISE) ARISING IN ANY WAY OUT OF THE USE
# OF THIS SOFTWARE, EVEN IF ADVISED OF THE POSSIBILITY OF SUCH DAMAGE.

from io import StringIO
from pathlib import Path
from typing import Any, List

import pytest
from genai_perf import parser
from genai_perf.export_data.csv_exporter import CsvExporter
from genai_perf.export_data.exporter_config import ExporterConfig
<<<<<<< HEAD
from genai_perf.llm_inputs.llm_inputs import OutputFormat
from genai_perf.llm_metrics import LLMProfileDataParser
from genai_perf.tokenizer import DEFAULT_TOKENIZER, get_tokenizer
=======
from genai_perf.metrics import LLMMetrics, Metrics, Statistics
>>>>>>> 76892ce2


class TestCsvExporter:
    @pytest.fixture
    def mock_read_write(self, monkeypatch: pytest.MonkeyPatch) -> List[str]:
        """
        This function will mock the open function for specific files.
        """

        written_data = []

        original_open = open

        def custom_open(filename, *args, **kwargs):
            def write(self: Any, content: str) -> int:
                written_data.append(content)
                return len(content)

            if str(filename) == "profile_export_genai_perf.csv":
                tmp_file = StringIO()
                tmp_file.write = write.__get__(tmp_file)
                return tmp_file
            else:
                return original_open(filename, *args, **kwargs)

        monkeypatch.setattr("builtins.open", custom_open)

        return written_data

    def test_streaming_llm_csv_output(
        self, monkeypatch, mock_read_write: pytest.MonkeyPatch
    ) -> None:
        """
        Collect LLM metrics from profile export data and confirm correct values are
        printed in csv.
        """
<<<<<<< HEAD

        tokenizer = get_tokenizer(DEFAULT_TOKENIZER)
        pd = LLMProfileDataParser(
            filename=Path("triton_profile_export.json"),
            tokenizer=tokenizer,
            output_format=OutputFormat.OPENAI_COMPLETIONS,
=======
        argv = [
            "genai-perf",
            "-m",
            "model_name",
            "--service-kind",
            "openai",
            "--endpoint-type",
            "chat",
            "--streaming",
        ]
        monkeypatch.setattr("sys.argv", argv)
        args, _ = parser.parse_args()

        metrics = LLMMetrics(
            request_throughputs=[123],
            request_latencies=[4, 5, 6],
            time_to_first_tokens=[7, 8, 9],
            inter_token_latencies=[10, 11, 12],
            output_token_throughputs=[456],
            output_sequence_lengths=[1, 2, 3],
            input_sequence_lengths=[5, 6, 7],
>>>>>>> 76892ce2
        )
        stats = Statistics(metrics=metrics)

        config = ExporterConfig()
        config.stats = stats.stats_dict
        config.metrics = stats.metrics
        config.artifact_dir = Path(".")
        config.args = args

        exporter = CsvExporter(config)
        exporter.export()

        expected_content = [
            "Metric,avg,min,max,p99,p95,p90,p75,p50,p25\r\n",
            "Time To First Token (ms),8.00,7.00,9.00,8.98,8.90,8.80,8.50,8.00,7.50\r\n",
            "Inter Token Latency (ms),11.00,10.00,12.00,11.98,11.90,11.80,11.50,11.00,10.50\r\n",
            "Request Latency (ms),5.00,4.00,6.00,5.98,5.90,5.80,5.50,5.00,4.50\r\n",
            "Output Sequence Length,2.00,1.00,3.00,2.98,2.90,2.80,2.50,2.00,1.50\r\n",
            "Input Sequence Length,6.00,5.00,7.00,6.98,6.90,6.80,6.50,6.00,5.50\r\n",
            "\r\n",
            "Metric,Value\r\n",
            "Output Token Throughput (per sec),456.00\r\n",
            "Request Throughput (per sec),123.00\r\n",
        ]
        returned_data = mock_read_write
        assert returned_data == expected_content

    def test_nonstreaming_llm_csv_output(
        self, monkeypatch, mock_read_write: pytest.MonkeyPatch
    ) -> None:
        """
        Collect LLM metrics from profile export data and confirm correct values are
        printed in csv.
        """
        argv = [
            "genai-perf",
            "-m",
            "model_name",
            "--service-kind",
            "openai",
            "--endpoint-type",
            "chat",
        ]
        monkeypatch.setattr("sys.argv", argv)
        args, _ = parser.parse_args()

        metrics = LLMMetrics(
            request_throughputs=[123],
            request_latencies=[4, 5, 6],
            time_to_first_tokens=[4, 5, 6],  # same as request_latency
            inter_token_latencies=[],  # no ITL
            output_token_throughputs=[456],
            output_sequence_lengths=[1, 2, 3],
            input_sequence_lengths=[5, 6, 7],
        )
        stats = Statistics(metrics=metrics)

        config = ExporterConfig()
        config.stats = stats.stats_dict
        config.metrics = stats.metrics
        config.artifact_dir = Path(".")
        config.args = args

        exporter = CsvExporter(config)
        exporter.export()

        expected_content = [
            "Metric,avg,min,max,p99,p95,p90,p75,p50,p25\r\n",
            "Request Latency (ms),5.00,4.00,6.00,5.98,5.90,5.80,5.50,5.00,4.50\r\n",
            "Output Sequence Length,2.00,1.00,3.00,2.98,2.90,2.80,2.50,2.00,1.50\r\n",
            "Input Sequence Length,6.00,5.00,7.00,6.98,6.90,6.80,6.50,6.00,5.50\r\n",
            "\r\n",
            "Metric,Value\r\n",
            "Output Token Throughput (per sec),456.00\r\n",
            "Request Throughput (per sec),123.00\r\n",
        ]
        returned_data = mock_read_write
        assert returned_data == expected_content

    def test_embedding_csv_output(
        self, monkeypatch, mock_read_write: pytest.MonkeyPatch
    ) -> None:
        argv = [
            "genai-perf",
            "-m",
            "model_name",
            "--service-kind",
            "openai",
            "--endpoint-type",
            "embeddings",
        ]
        monkeypatch.setattr("sys.argv", argv)
        args, _ = parser.parse_args()

        metrics = Metrics(
            request_throughputs=[123],
            request_latencies=[4, 5, 6],
        )
        stats = Statistics(metrics=metrics)

        config = ExporterConfig()
        config.stats = stats.stats_dict
        config.metrics = stats.metrics
        config.artifact_dir = Path(".")
        config.args = args

        exporter = CsvExporter(config)
        exporter.export()

        expected_content = [
            "Metric,avg,min,max,p99,p95,p90,p75,p50,p25\r\n",
            "Request Latency (ms),5.00,4.00,6.00,5.98,5.90,5.80,5.50,5.00,4.50\r\n",
            "\r\n",
            "Metric,Value\r\n",
            "Request Throughput (per sec),123.00\r\n",
        ]
        returned_data = mock_read_write
        assert returned_data == expected_content<|MERGE_RESOLUTION|>--- conflicted
+++ resolved
@@ -32,13 +32,7 @@
 from genai_perf import parser
 from genai_perf.export_data.csv_exporter import CsvExporter
 from genai_perf.export_data.exporter_config import ExporterConfig
-<<<<<<< HEAD
-from genai_perf.llm_inputs.llm_inputs import OutputFormat
-from genai_perf.llm_metrics import LLMProfileDataParser
-from genai_perf.tokenizer import DEFAULT_TOKENIZER, get_tokenizer
-=======
 from genai_perf.metrics import LLMMetrics, Metrics, Statistics
->>>>>>> 76892ce2
 
 
 class TestCsvExporter:
@@ -75,14 +69,6 @@
         Collect LLM metrics from profile export data and confirm correct values are
         printed in csv.
         """
-<<<<<<< HEAD
-
-        tokenizer = get_tokenizer(DEFAULT_TOKENIZER)
-        pd = LLMProfileDataParser(
-            filename=Path("triton_profile_export.json"),
-            tokenizer=tokenizer,
-            output_format=OutputFormat.OPENAI_COMPLETIONS,
-=======
         argv = [
             "genai-perf",
             "-m",
@@ -104,7 +90,6 @@
             output_token_throughputs=[456],
             output_sequence_lengths=[1, 2, 3],
             input_sequence_lengths=[5, 6, 7],
->>>>>>> 76892ce2
         )
         stats = Statistics(metrics=metrics)
 
